import warnings
import os
import re
import shutil

warnings.filterwarnings("ignore")
from langchain_community.vectorstores import Chroma
from langchain_openai import OpenAIEmbeddings
from langchain_text_splitters import RecursiveCharacterTextSplitter
from langchain_community.document_loaders import PyPDFLoader
from dotenv import load_dotenv
from openai import OpenAI
from langchain_huggingface import HuggingFaceEmbeddings

# Import configuration
import config

load_dotenv()


class VectorDatabaseManager:
    """
    A comprehensive class for managing vector databases with PDF documents
    """
    
    def __init__(self, documents_directory, vdb_directory, model_name=None, 
                 collection_name=None, chunk_size=None, chunk_overlap=None):
        """
        Initialize the Vector Database Manager
        
        Args:
            documents_directory (str): Path to the directory containing PDF files
            model_name (str): Name of the embedding model to use
            collection_name (str): Name of the Chroma collection
            chunk_size (int): Size of text chunks for splitting
            chunk_overlap (int): Overlap between chunks
        """
        self.documents_directory = documents_directory
        self.model_name = model_name or config.EMBEDDING_MODEL
        self.collection_name = collection_name or config.COLLECTION_NAME
        self.chunk_size = chunk_size or config.CHUNK_SIZE
        self.chunk_overlap = chunk_overlap or config.CHUNK_OVERLAP
        
        # Generate persist directory based on model and document directory
<<<<<<< HEAD
        # self.persist_directory = os.path.join("VectorDBs", f"{os.path.basename(model_name)}_vectorDBBook")
        self.persist_directory = f"C:\\Users\\hasee\Desktop\\DomainSpecificChatbotWebAppBackend\\DomainSpecificChatbotWebAppBackend\\VectorDBs\\bge-small-en_vectorDBBook"
=======
        self.persist_directory = os.path.join(vdb_directory,f"{os.path.basename(model_name)}_{os.path.basename(documents_directory)}")
        os.makedirs(self.persist_directory, exist_ok=True)
>>>>>>> f9469c93
        
        # Initialize embedding function
        self.embedding_function = HuggingFaceEmbeddings(model_name=model_name)
        
        # Initialize text splitter
        self.text_splitter = RecursiveCharacterTextSplitter.from_tiktoken_encoder(
            chunk_size=chunk_size, 
            chunk_overlap=chunk_overlap
        )
        
        # Vectorstore will be loaded/created when needed
        self._vectorstore = None
        
        print(f"VectorDatabaseManager initialized")
        print(f"Documents Directory: {self.documents_directory}")
        print(f"Persist Directory: {self.persist_directory}")
        print(f"Model: {self.model_name}")
    
    def check_database_exists(self):
        """
        Check if vector database already exists
        
        Returns:
            bool: True if database exists, False otherwise
        """
        return os.path.exists(self.persist_directory) and len(os.listdir(self.persist_directory)) > 0
    
    def load_existing_database(self):
        """
        Load existing vector database
        
        Returns:
            Chroma: Loaded vectorstore instance
        """
        self._vectorstore = Chroma(
            collection_name=self.collection_name,
            embedding_function=self.embedding_function,
            persist_directory=self.persist_directory
        )
        
        print(f"Loaded existing vector database from {self.persist_directory}")
        return self._vectorstore
    
    def load_pdfs_from_folder(self, limit=None, combine_pages=True):
        """
        Load PDFs from the configured folder with optional limit
        
        Args:
            limit (int): Maximum number of PDFs to load (None for all)
            combine_pages (bool): Whether to combine all pages of a PDF before splitting
        
        Returns:
            list: List of loaded documents with metadata
        """
        documents = []
        files = os.listdir(self.documents_directory)
        
        if limit:
            files = files[:limit]
        
        for file in files:
            if file.lower().endswith('.pdf'):
                print(f"Loading: {file}")
                pdf_path = os.path.join(self.documents_directory, file)
                try:
                    loader = PyPDFLoader(pdf_path)
                    docs = loader.load()
                    
                    if combine_pages:
                        # Combine all pages into a single document
                        combined_text = "\n\n".join([doc.page_content for doc in docs])
                        
                        # Create a single document with combined content
                        combined_doc = docs[0]  # Use first doc as base
                        combined_doc.page_content = combined_text
                        combined_doc.metadata['pdf_name'] = file
                        combined_doc.metadata['source_file'] = pdf_path
                        combined_doc.metadata['total_pages'] = len(docs)
                        combined_doc.metadata['page'] = 'combined'
                        
                        documents.append(combined_doc)
                    else:
                        # Keep original per-page approach
                        for doc in docs:
                            doc.metadata['pdf_name'] = file
                            doc.metadata['source_file'] = pdf_path
                        documents.extend(docs)
                        
                except Exception as e:
                    print(f"Failed to load {pdf_path}: {e}")
        
        return documents
    
    def get_existing_pdf_names(self):
        """
        Get list of PDF names already in the database
        
        Returns:
            set: Set of PDF names currently in database
        """
        if not self.check_database_exists():
            return set()
        
        try:
            vectorstore = self._vectorstore
            all_docs = vectorstore.get()
            
            if not all_docs or 'metadatas' not in all_docs:
                return set()
            
            existing_pdf_names = {
                meta.get('pdf_name', '') for meta in all_docs['metadatas'] 
                if meta and 'pdf_name' in meta
            }
            
            # Remove empty strings
            existing_pdf_names.discard('')
            return existing_pdf_names
            
        except Exception as e:
            print(f"Could not retrieve existing PDF names: {e}")
            return set()
    
    def create_or_update_database(self, new_pdfs_only=True, pdf_limit=None, batch_size=100):
        """
        Create new vector DB or append to existing one with batch processing
        
        Args:
            new_pdfs_only (bool): If True and DB exists, only process new PDFs not already in DB
            pdf_limit (int): Limit number of PDFs to process (None for all)
            batch_size (int): Number of documents to process in each batch
        
        Returns:
            Chroma: The vectorstore instance
        """
        db_exists = self.check_database_exists()
        
        if db_exists:
            print("Vector database exists. Loading existing database...")
            self._vectorstore = self.load_existing_database()
            
            # Get existing PDF names if we want to skip already processed files
            existing_pdf_names = set()
            if new_pdfs_only:
                existing_pdf_names = self.get_existing_pdf_names()
                print(f"Found {len(existing_pdf_names)} existing PDFs in database")
            
            # Load new documents
            all_docs = self.load_pdfs_from_folder(pdf_limit)
            
            # Filter out already processed PDFs if requested
            if new_pdfs_only and existing_pdf_names:
                new_docs = [
                    doc for doc in all_docs 
                    if doc.metadata.get('pdf_name', '') not in existing_pdf_names
                ]
                print(f"Found {len(new_docs)} new documents to add (filtered from {len(all_docs)} total)")
            else:
                new_docs = all_docs
                print(f"Processing {len(new_docs)} documents")
            
            if not new_docs:
                print("No new documents to add.")
                return self._vectorstore
            
            # Process documents in batches
            doc_splits = self._process_documents(new_docs)
            
            if doc_splits:
                # Add documents in batches to avoid memory issues
                total_added = 0
                for i in range(0, len(doc_splits), batch_size):
                    batch = doc_splits[i:i + batch_size]
                    try:
                        self._vectorstore.add_documents(batch)
                        total_added += len(batch)
                        print(f"Added batch {i//batch_size + 1}: {len(batch)} documents (Total: {total_added}/{len(doc_splits)})")
                    except Exception as e:
                        print(f"Error adding batch {i//batch_size + 1}: {e}")
                        # Log the problematic documents
                        for j, doc in enumerate(batch):
                            print(f"  Batch doc {j}: {type(doc.page_content)} - {repr(doc.page_content[:100])}")
                        continue
                
                # Persist after all batches
                try:
                    self._vectorstore.persist()
                    print(f"Successfully added {total_added} document chunks to existing database")
                except Exception as e:
                    print(f"Error persisting database: {e}")
            
        else:
            print("Creating new vector database...")
            
            # Load documents
            docs = self.load_pdfs_from_folder(pdf_limit)
            
            if not docs:
                print("No documents found to process.")
                return None
            
            # Process documents
            doc_splits = self._process_documents(docs)
            
            if not doc_splits:
                print("No valid document splits created.")
                return None
            
            try:
                # Create new vector store with batch processing for large datasets
                if len(doc_splits) > batch_size:
                    print(f"Creating database with {len(doc_splits)} documents in batches of {batch_size}")
                    
                    # Create initial vectorstore with first batch
                    first_batch = doc_splits[:batch_size]
                    self._vectorstore = Chroma.from_documents(
                        documents=first_batch,
                        collection_name=self.collection_name,
                        embedding=self.embedding_function,
                        persist_directory=self.persist_directory
                    )
                    
                    # Add remaining documents in batches
                    for i in range(batch_size, len(doc_splits), batch_size):
                        batch = doc_splits[i:i + batch_size]
                        try:
                            self._vectorstore.add_documents(batch)
                            print(f"Added batch {i//batch_size + 1}: {len(batch)} documents")
                        except Exception as e:
                            print(f"Error adding batch {i//batch_size + 1}: {e}")
                            continue
                else:
                    # Create vectorstore normally for smaller datasets
                    self._vectorstore = Chroma.from_documents(
                        documents=doc_splits,
                        collection_name=self.collection_name,
                        embedding=self.embedding_function,
                        persist_directory=self.persist_directory
                    )
                
                # Persist to disk
                self._vectorstore.persist()
                print(f"Vector database created and stored in {self.persist_directory}")
                
            except Exception as e:
                print(f"Error creating vector database: {e}")
                return None
        
        return self._vectorstore
    
    def _process_documents(self, documents):
        """
        Internal method to process and validate documents with robust text cleaning
        
        Args:
            documents (list): List of documents to process
        
        Returns:
            list: List of processed and validated document splits
        """
        if not documents:
            print("No documents provided to process")
            return []
        
        # Split documents
        try:
            doc_splits = self.text_splitter.split_documents(documents)
            print(f"Split {len(documents)} documents into {len(doc_splits)} chunks")
        except Exception as e:
            print(f"Error during document splitting: {e}")
            return []
        
        # Robust cleaning and validation
        valid_doc_splits = []
        invalid_count = 0
        
        for i, doc in enumerate(doc_splits):
            try:
                # Check if page_content exists and is not None
                if not hasattr(doc, 'page_content') or doc.page_content is None:
                    print(f"Document {i}: Missing or None page_content")
                    invalid_count += 1
                    continue
                
                # Convert to string and clean
                content = str(doc.page_content).strip()
                
                # Check for empty or whitespace-only content
                if not content or len(content) == 0:
                    print(f"Document {i}: Empty content after cleaning")
                    invalid_count += 1
                    continue
                
                # Check for minimum content length (avoid very short fragments)
                if len(content) < 10:  # Minimum 10 characters
                    print(f"Document {i}: Content too short ({len(content)} chars)")
                    invalid_count += 1
                    continue
                
                # Check for valid UTF-8 encoding
                try:
                    content.encode('utf-8')
                except UnicodeEncodeError as e:
                    print(f"Document {i}: Unicode encoding error - {e}")
                    invalid_count += 1
                    continue
                
                # Additional check: ensure content is printable/readable
                # Remove or replace problematic characters
                import re
                # Keep only printable characters, newlines, and tabs
                cleaned_content = re.sub(r'[^\x20-\x7E\n\r\t]', ' ', content)
                cleaned_content = re.sub(r'\s+', ' ', cleaned_content).strip()
                
                if not cleaned_content or len(cleaned_content) < 10:
                    print(f"Document {i}: Content invalid after character cleaning")
                    invalid_count += 1
                    continue
                
                # Update the document with cleaned content
                doc.page_content = cleaned_content
                
                # Validate metadata exists
                if not hasattr(doc, 'metadata') or doc.metadata is None:
                    doc.metadata = {}
                
                # Ensure metadata is a dictionary
                if not isinstance(doc.metadata, dict):
                    doc.metadata = {}
                
                # Add chunk information to metadata
                doc.metadata['chunk_index'] = len(valid_doc_splits)
                doc.metadata['original_length'] = len(content)
                doc.metadata['cleaned_length'] = len(cleaned_content)
                
                valid_doc_splits.append(doc)
                
            except Exception as e:
                print(f"Document {i}: Unexpected error during processing - {e}")
                invalid_count += 1
                continue
        
        print(f"Document processing complete:")
        print(f"  - Valid documents: {len(valid_doc_splits)}")
        print(f"  - Invalid documents: {invalid_count}")
        print(f"  - Success rate: {len(valid_doc_splits)/(len(doc_splits)) * 100:.1f}%")
        
        if len(valid_doc_splits) == 0:
            print("WARNING: No valid documents found after processing!")
            return []
        
        # Final validation: test a sample document with the embedding function
        try:
            print("Testing embedding function with sample document...")
            sample_text = valid_doc_splits[0].page_content
            test_embedding = self.embedding_function.embed_query(sample_text[:100])  # Test with first 100 chars
            print("Embedding test successful")
        except Exception as e:
            print(f"WARNING: Embedding test failed - {e}")
            print("This might indicate compatibility issues with the embedding model")
            return []
        
        return valid_doc_splits
    
    def delete_documents_by_pdf_name(self, pdf_name):
        """
        Delete all documents from a specific PDF file
        
        Args:
            pdf_name (str): Name of the PDF file (e.g., 'document.pdf')
        
        Returns:
            int: Number of documents deleted
        """
        if not self.check_database_exists():
            print("No vector database found.")
            return 0
        
        vectorstore = self._vectorstore
        
        try:
            # Get all documents
            all_docs = vectorstore.get()
            
            if not all_docs or 'metadatas' not in all_docs:
                print("No documents found in database.")
                return 0
            
            # Find document IDs that match the PDF name
            ids_to_delete = []
            for i, metadata in enumerate(all_docs['metadatas']):
                if metadata and metadata.get('pdf_name') == pdf_name:
                    ids_to_delete.append(all_docs['ids'][i])
            
            if not ids_to_delete:
                print(f"No documents found for PDF: {pdf_name}")
                return 0
            
            # Delete the documents
            vectorstore.delete(ids=ids_to_delete)
            vectorstore.persist()
            
            print(f"Deleted {len(ids_to_delete)} documents from PDF: {pdf_name}")
            return len(ids_to_delete)
            
        except Exception as e:
            print(f"Error deleting documents for PDF {pdf_name}: {e}")
            return 0
    
    def list_pdf_names_in_database(self):
        """
        List all PDF names currently in the database
        
        Returns:
            set: Set of PDF names in the database
        """
        if not self.check_database_exists():
            print("No vector database found.")
            return set()
        
        return self.get_existing_pdf_names()
    
    def get_database_statistics(self):
        """
        Get comprehensive statistics about the vector database
        
        Returns:
            dict: Database statistics including document count, PDF count, and PDF names
        """
        if not self.check_database_exists():
            return {
                "exists": False, 
                "total_documents": 0, 
                "pdf_count": 0, 
                "pdf_names": [],
                "persist_directory": self.persist_directory
            }
        
        try:
            vectorstore = self._vectorstore
            all_docs = vectorstore.get()
            pdf_names = self.list_pdf_names_in_database()
            
            return {
                "exists": True,
                "total_documents": len(all_docs['ids']) if all_docs else 0,
                "pdf_count": len(pdf_names),
                "pdf_names": sorted(list(pdf_names)),
                "persist_directory": self.persist_directory,
                "model_name": self.model_name,
                "collection_name": self.collection_name
            }
            
        except Exception as e:
            print(f"Error getting database stats: {e}")
            return {
                "exists": True, 
                "error": str(e),
                "persist_directory": self.persist_directory
            }
    
    def search_documents(self, query, k=5):
        """
        Search for similar documents in the vector database
        
        Args:
            query (str): Search query
            k (int): Number of results to return
        
        Returns:
            list: List of similar documents
        """
        if not self.check_database_exists():
            print("No vector database found. Create database first.")
            return []
        
        try:
            vectorstore = self._vectorstore
            results = vectorstore.similarity_search(query, k=k)
            return results
        except Exception as e:
            print(f"Error searching documents: {e}")
            return []
    
    def reset_database(self):
        """
        Reset/delete the entire vector database
        
        Returns:
            bool: True if successful, False otherwise
        """
        try:
            if os.path.exists(self.persist_directory):
                import shutil
                shutil.rmtree(self.persist_directory)
                self._vectorstore = None
                print(f"Database reset successfully. Deleted: {self.persist_directory}")
                return True
            else:
                print("No database found to reset.")
                return True
        except Exception as e:
            print(f"Error resetting database: {e}")
            return False
    
    def __str__(self):
        """String representation of the VectorDatabaseManager"""
        stats = self.get_database_statistics()
        return f"""VectorDatabaseManager:
  Documents Directory: {self.documents_directory}
  Persist Directory: {self.persist_directory}
  Model: {self.model_name}
  Collection: {self.collection_name}
  Database Exists: {stats['exists']}
  Total Documents: {stats.get('total_documents', 0)}
  PDF Count: {stats.get('pdf_count', 0)}"""


def main():
    """Example usage of the VectorDatabaseManager class"""
    
<<<<<<< HEAD
    # Initialize the manager
    # documents_dir = r"C:\Users\user\Documents\chatbotai"
    documents_dir = "C:\\Users\\hasee\\Desktop\\NCAI\\Codes\\DomainSpecificChatbotWebAppBackend\\3books"
    db_manager = VectorDatabaseManager(
        documents_directory=documents_dir,
        model_name="BAAI/bge-small-en",
        collection_name="rag-chroma"
=======
    # Initialize the manager using config values
    db_manager = VectorDatabaseManager(
        documents_directory=config.DOCUMENTS_DIR,
        vdb_directory=config.VDB_DIR,
        model_name=config.EMBEDDING_MODEL,
        collection_name=config.COLLECTION_NAME,
        chunk_size=config.CHUNK_SIZE,
        chunk_overlap=config.CHUNK_OVERLAP
>>>>>>> f9469c93
    )
    
    print("=== Vector Database Manager Info ===")
    print(db_manager)
    
    # Create or update database
    print("\n=== Creating/Updating Vector Database ===")
    vectorstore = db_manager.create_or_update_database(new_pdfs_only=True)
    
    if vectorstore:
        # Get database statistics
        print("\n=== Database Statistics ===")
        stats = db_manager.get_database_statistics()
        print(f"Total documents: {stats.get('total_documents', 0)}")
        print(f"Number of PDFs: {stats.get('pdf_count', 0)}")
        print(f"PDF names: {stats.get('pdf_names', [])}")
        
        # Search example
        # print("\n=== Search Example ===")
        # search_results = db_manager.search_documents("artificial intelligence", k=3)
        # print(f"Found {len(search_results)} search results")
        
        # List PDFs in database
        print("\n=== PDFs in Database ===")
        pdf_names = db_manager.list_pdf_names_in_database()
        print(f"PDFs: {list(pdf_names)}")
        
        # Example: Delete documents from a specific PDF
        # if pdf_names:
        #     print("\n=== Delete Example ===")
        #     first_pdf = list(pdf_names)[0]
        #     print(f"Deleting documents from: {first_pdf}")
        #     deleted_count = db_manager.delete_documents_by_pdf_name(first_pdf)
        #     print(f"Deleted {deleted_count} documents")
            
        #     # Show updated stats
        #     print("\n=== Updated Statistics ===")
        #     updated_stats = db_manager.get_database_statistics()
        #     print(f"Total documents: {updated_stats.get('total_documents', 0)}")
        #     print(f"Number of PDFs: {updated_stats.get('pdf_count', 0)}")


# if __name__ == "__main__":
    # main()<|MERGE_RESOLUTION|>--- conflicted
+++ resolved
@@ -42,13 +42,8 @@
         self.chunk_overlap = chunk_overlap or config.CHUNK_OVERLAP
         
         # Generate persist directory based on model and document directory
-<<<<<<< HEAD
-        # self.persist_directory = os.path.join("VectorDBs", f"{os.path.basename(model_name)}_vectorDBBook")
-        self.persist_directory = f"C:\\Users\\hasee\Desktop\\DomainSpecificChatbotWebAppBackend\\DomainSpecificChatbotWebAppBackend\\VectorDBs\\bge-small-en_vectorDBBook"
-=======
         self.persist_directory = os.path.join(vdb_directory,f"{os.path.basename(model_name)}_{os.path.basename(documents_directory)}")
         os.makedirs(self.persist_directory, exist_ok=True)
->>>>>>> f9469c93
         
         # Initialize embedding function
         self.embedding_function = HuggingFaceEmbeddings(model_name=model_name)
@@ -570,15 +565,6 @@
 def main():
     """Example usage of the VectorDatabaseManager class"""
     
-<<<<<<< HEAD
-    # Initialize the manager
-    # documents_dir = r"C:\Users\user\Documents\chatbotai"
-    documents_dir = "C:\\Users\\hasee\\Desktop\\NCAI\\Codes\\DomainSpecificChatbotWebAppBackend\\3books"
-    db_manager = VectorDatabaseManager(
-        documents_directory=documents_dir,
-        model_name="BAAI/bge-small-en",
-        collection_name="rag-chroma"
-=======
     # Initialize the manager using config values
     db_manager = VectorDatabaseManager(
         documents_directory=config.DOCUMENTS_DIR,
@@ -587,7 +573,6 @@
         collection_name=config.COLLECTION_NAME,
         chunk_size=config.CHUNK_SIZE,
         chunk_overlap=config.CHUNK_OVERLAP
->>>>>>> f9469c93
     )
     
     print("=== Vector Database Manager Info ===")
